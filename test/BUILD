# A series of end-to-end tests on the Please binary.
#
# These are a little fragile since they assume things about specific output messages, which
# of course we might rather not. However it's something of a pain to get good test coverage
# since by its nature the tool has heaps of side effects, so this is at least one way of
# reassuring ourselves that it does behave as expected.
#
# Note that we have to be kinda careful with this; since it invokes plz to run tests while
# an instance of it is already going, there are potential concurrency issues. These are
# mitigated by having these tests only run tests in this package which are tagged as manual
# so the bootstrap script won't try to run them twice simultaneously.

subinclude('//build_defs:plz_e2e_test')

# Tests the expected output of 'query somepath'.
# Note that you have to be careful with the choice of targets, since the path
# found is not necessarily unique or stable.
plz_e2e_test(
    name = 'query_somepath_test',
    cmd = 'plz query somepath //src/build/python:bootstrap_pexer //third_party/python:coverage',
    expected_output = 'query_somepath_test.txt',
)
plz_e2e_test(
    name = 'query_somepath_reverse_test',
    cmd = 'plz query somepath //third_party/python:coverage //src/build/python:bootstrap_pexer',
    expected_output = 'query_somepath_test.txt',  # Output should be the same as above
)
plz_e2e_test(
    name = 'query_somepath_nopath_test',
    cmd = 'plz query somepath //src:please //third_party/java:guava',
    expected_output = 'query_somepath_nopath_test.txt',
)

# Tests that targets can only use other targets that they depend on.
plz_e2e_test(
    name = 'dep_required_test',
    cmd = 'plz build //test:failed_dep',
    expect_output_contains = "//test:failed_dep can't use //src/core; doesn't depend on target //src/core",
    expected_failure = True,
)
build_rule(
    name = 'failed_dep',
    cmd = 'echo $(location //src/core)',
    labels = ['manual'],
)

# Test that we count test output correctly. Also indirectly tests access to test data files.
# Note that we're stripping coloured output for now. Later we should probably have a flag or something.
plz_e2e_test(
    name = 'test_output_test',
    cmd = 'plz test //test:test_output_test_1 //test:test_output_test_2 | sed "s/\x1B\[[0-9;]*[a-zA-Z]//g"',
    expect_output_contains = '6 tests run; 6 passed.',
    # Invokes a containerised test although it's not itself.
    labels = ['container'],
)
gentest(
    name = 'test_output_test_1',
    data = ['test_output_test_1.txt'],
    test_cmd = 'cp $(location test_output_test_1.txt) test.results',
    labels = ['manual'],
)
gentest(
    name = 'test_output_test_2',
    data = ['test_output_test_2.xml'],
    test_cmd = 'cp $(location test_output_test_2.xml) test.results',
    container = True,
    labels = ['manual'],
)

# Test that on re-running a test it is cached.
plz_e2e_test(
    name = 'test_caching_test',
    cmd = 'plz test //test:caching_test && plz test -v 4 //test:caching_test',
    expect_output_contains = 'Not re-running test //test:caching_test',
)
gentest(
    name = 'caching_test',
    test_cmd = 'true',
    deps = ['//src:please'],
    no_test_output = True,
    labels = ['manual'],
)

# Test that we don't generate coverage on running a test normally (because it's slower).
python_test(
    name = '_no_coverage_output_test',
    srcs = ['coverage_output_test.py'],
    labels = ['manual'],
)
plz_e2e_test(
    name = 'no_coverage_output_test',
    cmd = 'plz test //test:_no_coverage_output_test',
    expect_file_doesnt_exist = '../../../bin/test/.test_coverage__no_coverage_output_test*',
)
# Test that we do generate it when using plz cover.
python_test(
    name = '_coverage_output_test',
    srcs = ['coverage_output_test.py'],
    labels = ['manual'],
)
plz_e2e_test(
    name = 'coverage_output_test',
    cmd = 'plz cover //test:_coverage_output_test',
    expect_file_exists = '../../../bin/test/.test_coverage__coverage_output_test*',
    # Temporarily disabled until #25 is resolved. Until then it recompiles various go_library
    # rules which makes it (and possibly others) flaky.
    labels = ['manual'],
)

# Quick test for plz run
plz_e2e_test(
    name = 'plz_run_test',
    cmd = 'plz run //src:please -- --version',
    expect_output_contains = 'Please version',
)

# Test for query alltargets
plz_e2e_test(
    name = 'query_alltargets_test',
    cmd = 'plz query alltargets',
    expect_output_contains = '//src:please',
)

# Test for query output
plz_e2e_test(
    name = 'query_output_test',
    cmd = 'plz query output //test:query_output_filegroup',
    expected_output = 'query_output_test.txt',
)
filegroup(
    name = 'query_output_filegroup',
    srcs = ['//src:please'],
)

# Test running a test with no-cache
plz_e2e_test(
    name = 'test_nocache_test',
    cmd = 'plz test --nocache //test:nocache_test',
)
gentest(
    name = 'nocache_test',
    test_cmd = 'true',
    deps = ['//src:please'],
    no_test_output = True,
    labels = ['manual'],
)

# Simulates a code generating rule to test the require / provide mechanism.
plz_e2e_test(
    name = 'require_provide_test',
    cmd = 'plz build //test/moar:require_provide_check -v 2 -p',
    expect_output_doesnt_contain = '//test/moar:test_require',
)

# Test for running individual tests
python_test(
    name = 'individual_test_run_py',
    srcs = ['individual_test_run.py'],
    labels = ['manual'],
)
plz_e2e_test(
    name = 'individual_python_test',
    cmd = 'plz test //test:individual_test_run_py TestRunningIndividualTests.test_first_thing',
    expect_output_contains = '1 test target and 1 test run',
)
java_test(
    name = 'individual_test_run_java',
    srcs = ['IndividualTestRun.java'],
    labels = ['manual'],
    deps = [
        '//third_party/java:junit',
    ],
)
plz_e2e_test(
    name = 'individual_java_test',
    cmd = 'plz test //test:individual_test_run_java testFirstThing',
    expect_output_contains = '1 test target and 1 test run',
)
java_test(
    name = 'no_test_run_java',
    srcs = ['NoTestRun.java'],
    labels = ['manual'],
    deps = [
        '//third_party/java:junit',
    ],
)
plz_e2e_test(
    name = 'no_java_test',
    cmd = 'plz test -p //test:no_test_run_java wibblewobble',
    expect_output_contains = '1 failed',
    expected_failure = True,
)

# Test re-runs.
go_test(
    name = '_num_runs_test',
    srcs = ['num_runs_test.go'],
)
plz_e2e_test(
    name = 'num_runs_test',
    cmd = 'plz test -p --num_runs=5 //test:_num_runs_test',
    expect_output_contains = '5 passed',
)

# Tests for query affectedtests.
plz_e2e_test(
    name = 'query_affectedtests_test',
    cmd = 'plz query affectedtests -p test/affectedtests_test.go',
    expected_output = 'query_affectedtests_test.txt',
)
plz_e2e_test(
    name = 'query_affectedtests_stdin_test',
    cmd = 'echo test/affectedtests_test.go | plz query affectedtests -p -',
    expected_output = 'query_affectedtests_test.txt',
)
go_test(
    name = '_affectedtests_test',
    srcs = ['affectedtests_test.go'],
)
go_test(
    name = '_affectedtests_manual_test',
    srcs = ['affectedtests_test.go'],
    labels = ['manual'],
)

# Tests for query completions
plz_e2e_test(
    name = 'basic_completion_test',
    cmd = 'plz query completions //test/completions: | sort',
    expected_output = 'basic_completions.txt',
)
plz_e2e_test(
    name = 'build_completion_test',
    cmd = 'plz query completions //test/completions: --cmd build | sort',
    expected_output = 'basic_completions.txt',
)
plz_e2e_test(
    name = 'test_completion_test',
    cmd = 'plz query completions //test/completions: --cmd test | sort',
    expected_output = 'test_completions.txt',
)
plz_e2e_test(
    name = 'run_completion_test',
    cmd = 'plz query completions //test/completions: --cmd run | sort',
    expected_output = 'run_completions.txt',
)

# Flag tests
plz_e2e_test(
    name = 'extra_flag_test',
    cmd = 'plz cache clean',
    expected_failure = True,
)

# Test the add_out functionality which has a subtle dependency on the order
# we do things relating to the cache.
genrule(
    name = '_add_out_gen',
    cmd = 'echo hello > _add_out_gen.txt',
    post_build = lambda name, _: add_out(name, '_add_out_gen.txt'),
)
gentest(
    name = '_add_out_test',
    data = [':_add_out_gen'],
    test_cmd = 'ls test/_add_out_gen.txt',
    no_test_output = True,
    labels = ['manual'],
)
plz_e2e_test(
    name = 'add_out_test',
    cmd = 'plz build //test:_add_out_test && plz clean //test:_add_out_gen && plz test //test:_add_out_test',
)

# Test the extra output functionality.
python_test(
    name = '_extra_test_output_test',
    srcs = ['extra_test_output_test.py'],
    test_outputs = ['truth.txt'],
    labels = ['manual'],
    container = True,
    interpreter = '/usr/bin/python3',  # Docker image doesn't have /usr/bin/python
)
plz_e2e_test(
    name = 'extra_test_output_test',
    cmd = 'plz test //test:_extra_test_output_test',
    expect_file_exists = '../../../bin/test/truth.txt',
    labels = ['container', 'py3'],
)

<<<<<<< HEAD
plz_e2e_test(
    name = 'cyclic_dependency_test',
    cmd = 'plz test //test/cycle:all',
    expect_output_contains = 'Dependency cycle found',
    expected_failure = True,
=======
# Test 'query alltargets'
plz_e2e_test(
    name = 'query_alltargets_1_test',
    cmd = 'plz query alltargets //test/moar/...',
    expected_output = 'query_alltargets_1.txt',
)
plz_e2e_test(
    name = 'query_alltargets_2_test',
    cmd = 'plz query alltargets //test/moar/... --include test',
    expected_output = 'query_alltargets_2.txt',
>>>>>>> 48615227
)<|MERGE_RESOLUTION|>--- conflicted
+++ resolved
@@ -287,22 +287,21 @@
     labels = ['container', 'py3'],
 )
 
-<<<<<<< HEAD
+# Test 'query alltargets'
+plz_e2e_test(
+    name = 'query_alltargets_1_test',
+    cmd = 'plz query alltargets //test/moar/...',
+    expected_output = 'query_alltargets_1.txt',
+)
+plz_e2e_test(
+    name = 'query_alltargets_2_test',
+    cmd = 'plz query alltargets //test/moar/... --include test',
+    expected_output = 'query_alltargets_2.txt',
+)
+
 plz_e2e_test(
     name = 'cyclic_dependency_test',
     cmd = 'plz test //test/cycle:all',
     expect_output_contains = 'Dependency cycle found',
     expected_failure = True,
-=======
-# Test 'query alltargets'
-plz_e2e_test(
-    name = 'query_alltargets_1_test',
-    cmd = 'plz query alltargets //test/moar/...',
-    expected_output = 'query_alltargets_1.txt',
-)
-plz_e2e_test(
-    name = 'query_alltargets_2_test',
-    cmd = 'plz query alltargets //test/moar/... --include test',
-    expected_output = 'query_alltargets_2.txt',
->>>>>>> 48615227
 )